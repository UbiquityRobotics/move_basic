/*
 * Copyright (c) 2017-9, Ubiquity Robotics
 * All rights reserved.
 *
 * Redistribution and use in source and binary forms, with or without
 * modification, are permitted provided that the following conditions are met:
 *
 * 1. Redistributions of source code must retain the above copyright notice,
 *    this list of conditions and the following disclaimer.
 * 2. Redistributions in binary form must reproduce the above copyright notice,
 *    this list of conditions and the following disclaimer in the documentation
 *    and/or other materials provided with the distribution.
 *
 * THIS SOFTWARE IS PROVIDED BY THE COPYRIGHT HOLDERS AND CONTRIBUTORS "AS IS"
 * AND ANY EXPRESS OR IMPLIED WARRANTIES, INCLUDING, BUT NOT LIMITED TO, THE
 * IMPLIED WARRANTIES OF MERCHANTABILITY AND FITNESS FOR A PARTICULAR PURPOSE
 * ARE DISCLAIMED. IN NO EVENT SHALL THE COPYRIGHT OWNER OR CONTRIBUTORS BE
 * LIABLE FOR ANY DIRECT, INDIRECT, INCIDENTAL, SPECIAL, EXEMPLARY, OR
 * CONSEQUENTIAL DAMAGES (INCLUDING, BUT NOT LIMITED TO, PROCUREMENT OF
 * SUBSTITUTE GOODS OR SERVICES; LOSS OF USE, DATA, OR PROFITS; OR BUSINESS
 * INTERRUPTION) HOWEVER CAUSED AND ON ANY THEORY OF LIABILITY, WHETHER IN
 * CONTRACT, STRICT LIABILITY, OR TORT (INCLUDING NEGLIGENCE OR OTHERWISE)
 * ARISING IN ANY WAY OUT OF THE USE OF THIS SOFTWARE, EVEN IF ADVISED OF THE
 * POSSIBILITY OF SUCH DAMAGE.
 *
 * The views and conclusions contained in the software and documentation are
 * those of the authors and should not be interpreted as representing official
 * policies, either expressed or implied, of the FreeBSD Project.
 *
 */

#include <ros/ros.h>
#include <tf/transform_datatypes.h>
#include <tf2/LinearMath/Transform.h>
#include <tf2_ros/buffer.h>
#include <tf2_ros/transform_listener.h>
#include <tf2_geometry_msgs/tf2_geometry_msgs.h>
#include <geometry_msgs/PoseStamped.h>
#include <geometry_msgs/Twist.h>
#include <geometry_msgs/Vector3.h>
#include <nav_msgs/Path.h>
#include <std_msgs/Float32.h>
#include <move_base_msgs/MoveBaseAction.h>
#include <string>
#include <actionlib/server/simple_action_server.h>
#include <dynamic_reconfigure/server.h>
#include "move_basic/collision_checker.h"
#include "move_basic/queued_action_server.h"
#include <move_basic/MovebasicConfig.h>

typedef actionlib::QueuedActionServer<move_base_msgs::MoveBaseAction> MoveBaseActionServer;

class MoveBasic {
  private:
    ros::Subscriber goalSub;

    ros::Publisher goalPub;
    ros::Publisher cmdPub;
    ros::Publisher pathPub;
    ros::Publisher obstacle_dist_pub;
    ros::Publisher errorPub;

    std::unique_ptr<MoveBaseActionServer> actionServer;
    std::unique_ptr<CollisionChecker> collision_checker;
    std::unique_ptr<ObstaclePoints> obstacle_points;

    tf2_ros::Buffer tfBuffer;
    tf2_ros::TransformListener listener;

    double maxTurningVelocity;
    double angularAcceleration;
    double angularTolerance;
    double maxLateralVelocity;

    double maxLinearVelocity;
    double linearAcceleration;
    double linearTolerance;

    // PID parameters for controlling lateral error
    double lateralKp;
    double lateralKi;
    double lateralKd;
    double linGain;
    double rotGain;
    double velThreshold;

    double abortTimeoutSecs;
    double obstacleWaitThreshold;
    double forwardObstacleThreshold;

    std::string preferredPlanningFrame;
    std::string alternatePlanningFrame;
    std::string preferredDrivingFrame;
    std::string alternateDrivingFrame;
    std::string baseFrame;

    double minSideDist;
    double sideRecoverWeight;

    float forwardObstacleDist;
    float leftObstacleDist;
    float rightObstacleDist;
    tf2::Vector3 forwardLeft;
    tf2::Vector3 forwardRight;
    double reverseWithoutTurningThreshold;

    dynamic_reconfigure::Server<move_basic::MovebasicConfig> dr_srv;

    void dynamicReconfigCallback(move_basic::MovebasicConfig& config, uint32_t level);
    void goalCallback(const geometry_msgs::PoseStamped::ConstPtr &msg);
    void executeAction(const move_base_msgs::MoveBaseGoalConstPtr& goal);
    void drawLine(double x0, double y0, double x1, double y1);
    void sendCmd(double angular, double linear);
    void abortGoal(const std::string msg);

    bool getTransform(const std::string& from, const std::string& to,
                      tf2::Transform& tf);
    bool transformPose(const std::string& from, const std::string& to,
                       const tf2::Transform& in, tf2::Transform& out);

  public:
    MoveBasic();

    void run();

    bool moveLinear(tf2::Transform& goalInDriving,
                    const std::string& drivingFrame);
    bool rotate(double requestedYaw,
                const std::string& drivingFrame);

    tf2::Transform goalInPlanning;
};


// Radians to degrees

static double rad2deg(double rad)
{
    return rad * 180.0 / M_PI;
}

// Adjust angle to be between -PI and PI

static void normalizeAngle(double& angle)
{
    if (angle < -M_PI) {
         angle += 2 * M_PI;
    }
    if (angle > M_PI) {
        angle -= 2 * M_PI;
    }
}


// retreive the 3 DOF we are interested in from a Transform

static void getPose(const tf2::Transform& tf, double& x, double& y, double& yaw)
{
    tf2::Vector3 trans = tf.getOrigin();
    x = trans.x();
    y = trans.y();

    double roll, pitch;
    tf.getBasis().getRPY(roll, pitch, yaw);
}


// Constructor

MoveBasic::MoveBasic(): tfBuffer(ros::Duration(3.0)),
                        listener(tfBuffer)
{
    ros::NodeHandle nh("~");

    // Velocity parameters
    nh.param<double>("max_angular_velocity", maxTurningVelocity, 1.0);
    nh.param<double>("angular_acceleration", angularAcceleration, 0.3);
    nh.param<double>("max_linear_velocity", maxLinearVelocity, 0.5);
    nh.param<double>("linear_acceleration", linearAcceleration, 0.25);
    nh.param<double>("angular_tolerance", angularTolerance, 0.01);
    nh.param<double>("linear_tolerance", linearTolerance, 0.1);

    // Parameters for turn PID
    nh.param<double>("lateral_kp", lateralKp, 2.0);
    nh.param<double>("lateral_ki", lateralKi, 0.0);
    nh.param<double>("lateral_kd", lateralKd, 20.0);

    // Gain for velocities
    nh.param<double>("linear_gain", linGain, 1.0);
    nh.param<double>("rotational_gain", rotGain, 2.5);

    // Navigation test
    nh.param<double>("velocity_threshold", velThreshold, 0.1);

    // Minimum distance to maintain at each side
    nh.param<double>("min_side_dist", minSideDist, 0.3);

    // Maximum angular velocity during linear portion
    nh.param<double>("max_lateral_velocity", maxLateralVelocity, 0.5);

    // Weighting of turning to recover from avoiding side obstacles
    nh.param<double>("side_recover_weight", sideRecoverWeight, 1.0);

    // Time which the robot can be driving away from the goal
    nh.param<double>("abort_timeout", abortTimeoutSecs, 5.0);

    // how long to wait for an obstacle to disappear
    nh.param<double>("obstacle_wait_threshold", obstacleWaitThreshold, 60.0);

    // if distance <  velocity times this we stop
    nh.param<double>("forward_obstacle_threshold", forwardObstacleThreshold, 0.5);

    // Reverse distances for which rotation won't be performed
    nh.param<double>("reverse_without_turning_threshold",
                      reverseWithoutTurningThreshold, 0.5);

    nh.param<std::string>("preferred_planning_frame",
                          preferredPlanningFrame, "");
    nh.param<std::string>("alternate_planning_frame",
                          alternatePlanningFrame, "odom");
    nh.param<std::string>("preferred_driving_frame",
                          preferredDrivingFrame, "map");
    nh.param<std::string>("alternate_driving_frame",
                          alternateDrivingFrame, "odom");
    nh.param<std::string>("base_frame", baseFrame, "base_footprint");

    dynamic_reconfigure::Server<move_basic::MovebasicConfig>::CallbackType f;
    f = boost::bind(&MoveBasic::dynamicReconfigCallback, this, _1, _2);
    dr_srv.setCallback(f);

    cmdPub = ros::Publisher(nh.advertise<geometry_msgs::Twist>("/cmd_vel", 1));
    pathPub = ros::Publisher(nh.advertise<nav_msgs::Path>("/plan", 1));

    obstacle_dist_pub =
        ros::Publisher(nh.advertise<geometry_msgs::Vector3>("/obstacle_distance", 1));
    errorPub =
        ros::Publisher(nh.advertise<geometry_msgs::Vector3>("/lateral_error", 1));

    goalSub = nh.subscribe("/move_base_simple/goal", 1,
                            &MoveBasic::goalCallback, this);

    ros::NodeHandle actionNh("");

    actionServer.reset(new MoveBaseActionServer(actionNh, "move_base",
	boost::bind(&MoveBasic::executeAction, this, _1)));

    actionServer->start();
    goalPub = actionNh.advertise<move_base_msgs::MoveBaseActionGoal>(
      "/move_base/goal", 1);

    obstacle_points.reset(new ObstaclePoints(nh, tfBuffer));
    collision_checker.reset(new CollisionChecker(nh, tfBuffer, *obstacle_points));

    ROS_INFO("Move Basic ready");
}


// Lookup the specified transform, returns true on success

bool MoveBasic::getTransform(const std::string& from, const std::string& to,
                             tf2::Transform& tf)
{
    try {
        geometry_msgs::TransformStamped tfs =
            tfBuffer.lookupTransform(to, from, ros::Time(0));
        tf2::fromMsg(tfs.transform, tf);
        return true;
    }
    catch (tf2::TransformException &ex) {
         return false;
    }
}

// Transform a pose from one frame to another

bool MoveBasic::transformPose(const std::string& from, const std::string& to,
                              const tf2::Transform& in, tf2::Transform& out)
{
    tf2::Transform tf;
    if (!getTransform(from, to, tf)) {
        return false;
    }
    out = tf * in;
    return true;
}

// Dynamic reconfigure

void MoveBasic::dynamicReconfigCallback(move_basic::MovebasicConfig& config, uint32_t level){
    maxTurningVelocity = config.max_turning_velocity;
    maxLateralVelocity = config.max_lateral_velocity;
    angularAcceleration = config.angular_acceleration;
    maxLinearVelocity = config.max_linear_velocity;
    linearAcceleration = config.linear_acceleration;
    angularTolerance = config.angular_tolerance;
    linearTolerance = config.linear_tolerance;
    lateralKp = config.lateral_kp;
    lateralKi = config.lateral_ki;
    lateralKd = config.lateral_kd;
    linGain = config.linear_gain;
    rotGain = config.rotational_gain;
    velThreshold = config.velocity_threshold;
    minSideDist = config.min_side_dist;
    sideRecoverWeight = config.side_recover_weight;
    abortTimeoutSecs = config.abort_timeout;
    obstacleWaitThreshold = config.obstacle_wait_threshold;
    forwardObstacleThreshold = config.forward_obstacle_threshold;
    reverseWithoutTurningThreshold = config.reverse_without_turning_threshold;

    ROS_WARN("Parameter change detected");
}


// Called when a simple goal message is received

void MoveBasic::goalCallback(const geometry_msgs::PoseStamped::ConstPtr &msg)
{
    ROS_INFO("MoveBasic: Received simple goal");

    // send the goal to the action server
    move_base_msgs::MoveBaseActionGoal actionGoal;
    actionGoal.header.stamp = ros::Time::now();
    actionGoal.goal.target_pose = *msg;

    goalPub.publish(actionGoal);
}


// Abort goal and print message

void MoveBasic::abortGoal(const std::string msg)
{
    actionServer->setAborted(move_base_msgs::MoveBaseResult(), msg);
    ROS_ERROR("%s", msg.c_str());
}


// Called when an action goal is received

void MoveBasic::executeAction(const move_base_msgs::MoveBaseGoalConstPtr& msg)
{
    /*
      Plan a path that involves rotating to face the goal, going straight towards it,
      and then rotating for the final orientation.
    */

    tf2::Transform goal;
    tf2::fromMsg(msg->target_pose.pose, goal);
    std::string frameId = msg->target_pose.header.frame_id;

    // Needed for RobotCommander
    if (frameId[0] == '/')
        frameId = frameId.substr(1);

    double x, y, yaw;
    getPose(goal, x, y, yaw);

    ROS_INFO("MoveBasic: Received goal %f %f %f %s", x, y, rad2deg(yaw), frameId.c_str());

    if (std::isnan(yaw)) {
        abortGoal("MoveBasic: Aborting goal because an invalid orientation was specified");
        return;
    }

    // The pose of the robot planning frame MUST be known initially, and may or may not
    // be known after that.
    // The pose of the robot in the driving frame MUST be known at all times.
    // An empty planning frame means to use what ever frame the goal is specified in.
    double goalYaw;
    std::string planningFrame;
    if (preferredPlanningFrame == "") {
       planningFrame = frameId;
       goalInPlanning = goal;
       ROS_INFO("Planning in goal frame: %s\n", planningFrame.c_str());
    }
    else if (!transformPose(frameId, preferredPlanningFrame, goal, goalInPlanning)) {
        ROS_WARN("MoveBasic: Will attempt to plan in %s frame", alternatePlanningFrame.c_str());
        if (!transformPose(frameId, alternatePlanningFrame, goal,
            goalInPlanning)) {
            abortGoal("MoveBasic: No localization available for planning");
            return;
        }
        planningFrame = alternatePlanningFrame;
        goalYaw = yaw;
    }
    else {
        planningFrame = preferredPlanningFrame;
    }

    getPose(goalInPlanning, x, y, goalYaw);
    ROS_INFO("MoveBasic: Goal in %s  %f %f %f", planningFrame.c_str(),
             x, y, rad2deg(goalYaw));

    // Publish our planned path
    nav_msgs::Path path;
    geometry_msgs::PoseStamped p0, p1;
    path.header.frame_id = frameId;
    p0.pose.position.x = x;
    p0.pose.position.y = y;
    p0.header.frame_id = frameId;
    path.poses.push_back(p0);

    tf2::Transform poseFrameId;
    if (!getTransform(baseFrame, frameId, poseFrameId)) {
         abortGoal("MoveBasic: Cannot determine robot pose in goal frame");
         return;
    }
    getPose(poseFrameId, x, y, yaw);
    p1.pose.position.x = x;
    p1.pose.position.y = y;
    p1.header.frame_id = frameId;
    path.poses.push_back(p1);

    pathPub.publish(path);

    std::string drivingFrame;
    tf2::Transform goalInDriving;
    tf2::Transform currentDrivingBase;
    // Should be at time of goal message
    if (!getTransform(preferredDrivingFrame, baseFrame, currentDrivingBase)) {
         ROS_WARN("MoveBasic: %s not available, attempting to drive using %s frame",
                  preferredDrivingFrame.c_str(), alternateDrivingFrame.c_str());
         if (!getTransform(alternateDrivingFrame,
                           baseFrame, currentDrivingBase)) {
             abortGoal("MoveBasic: Cannot determine robot pose in driving frame");
             return;
         }
         else {
             drivingFrame = alternateDrivingFrame;
         }
    }
    else {
      drivingFrame = preferredDrivingFrame;
    }

    if (!transformPose(frameId, drivingFrame, goal, goalInDriving)) {
         abortGoal("MoveBasic: Cannot determine goal pose in driving frame");
         return;
    }

    tf2::Transform goalInBase = currentDrivingBase * goalInDriving;
    {
       double x, y, yaw;
       getPose(goalInBase, x, y, yaw);
       ROS_INFO("MoveBasic: Goal in %s  %f %f %f", baseFrame.c_str(),
             x, y, rad2deg(yaw));
    }

    tf2::Vector3 linear = goalInBase.getOrigin();
    linear.setZ(0);
    double dist = linear.length();
    bool reverseWithoutTurning =
        (reverseWithoutTurningThreshold > dist && linear.x() < 0.0);

    if (!transformPose(frameId, baseFrame, goal, goalInBase)) {
        ROS_WARN("MoveBasic: Cannot determine robot pose for rotation");
        return;
    }

    if (dist > linearTolerance) {
        double requestedYaw = atan2(linear.y(), linear.x());
        if (reverseWithoutTurning) {
            if (requestedYaw > 0.0) {
                requestedYaw = -M_PI + requestedYaw;
            }
            else {
                requestedYaw = M_PI - requestedYaw;
            }
        }

        // Initial rotation
        if (std::abs(requestedYaw) > angularTolerance) {
            if (!rotate(requestedYaw, drivingFrame)) {
                return;
            }
        }
        // Linear portion
        if (!moveLinear(goalInDriving, drivingFrame)) {
            return;
        }

        // Final rotation
        if (std::abs(goalYaw - (yaw + requestedYaw)) > angularTolerance) {
            if (!rotate(goalYaw - (yaw + requestedYaw), drivingFrame)) {
                return;
            }
        }
    }

    actionServer->setSucceeded();
}



// Send a motion command

void MoveBasic::sendCmd(double angular, double linear)
{
   geometry_msgs::Twist msg;
   msg.angular.z = angular;
   msg.linear.x = linear;

   cmdPub.publish(msg);
}


// Main loop

void MoveBasic::run()
{
    ros::Rate r(20);

    while (ros::ok()) {
        ros::spinOnce();
        collision_checker->min_side_dist = minSideDist;
        forwardObstacleDist = collision_checker->obstacle_dist(true,
                                                               leftObstacleDist,
                                                               rightObstacleDist,
                                                               forwardLeft,
                                                               forwardRight);
        geometry_msgs::Vector3 msg;
        msg.x = forwardObstacleDist;
        msg.y = leftObstacleDist;
        msg.z = rightObstacleDist;
        obstacle_dist_pub.publish(msg);
        r.sleep();
    }
}


// Rotate relative to current orientation

bool MoveBasic::rotate(double yaw, const std::string& drivingFrame)
{
    tf2::Transform poseDriving;
    if (!getTransform(baseFrame, drivingFrame, poseDriving)) {
         abortGoal("MoveBasic: Cannot determine robot pose for rotation");
         return false;
    }

    double x, y, currentYaw;
    getPose(poseDriving, x, y, currentYaw);
    double requestedYaw = currentYaw + yaw;
    normalizeAngle(requestedYaw);
    ROS_INFO("MoveBasic: Requested rotation %f", rad2deg(requestedYaw));

    bool success = false;
    bool done = false;
    ros::Rate r(50);

    while (!done && ros::ok()) {
        ros::spinOnce();
        r.sleep();

        double x, y, currentYaw;
        tf2::Transform poseDriving;
        if (!getTransform(baseFrame, drivingFrame, poseDriving)) {
            abortGoal("MoveBasic: Cannot determine robot pose for rotation");
            return false;
        }
        getPose(poseDriving, x, y, currentYaw);

        double angleRemaining = requestedYaw - currentYaw;
        normalizeAngle(angleRemaining);

        //ROS_INFO("%f", angleRemaining);
        double obstacle = collision_checker->obstacle_angle(angleRemaining > 0);
        double remaining = std::min(std::abs(angleRemaining), std::abs(obstacle));
        double velocity = std::max(-maxTurningVelocity,
            std::min(rotGain*remaining, std::min(maxTurningVelocity,
                    std::sqrt(2.0 * angularAcceleration *remaining))));

        if (actionServer->isPreemptRequested()) {
            ROS_INFO("MoveBasic: Stopping rotation due to preempt");
            done = true;
            success = false;
            velocity = 0;
        }

        if (std::abs(angleRemaining) < angularTolerance) {
            ROS_INFO("MoveBasic: Done rotation, error %f degrees", rad2deg(angleRemaining));
            velocity = 0;
            success = true;
            done = true;
        }

        bool reverse =  (angleRemaining < 0.0);
        if (reverse) {
            velocity = -velocity;
        }

        sendCmd(velocity, 0);
    }
    return success;
}

// Move forward specified distance

bool MoveBasic::moveLinear(tf2::Transform& goalInDriving,
                           const std::string& drivingFrame)
{
    tf2::Transform poseDriving;
    if (!getTransform(drivingFrame, baseFrame, poseDriving)) {
         abortGoal("MoveBasic: Cannot determine robot pose for linear");
         return false;
    }

    tf2::Transform goalInBase = poseDriving * goalInDriving;
    tf2::Vector3 remaining = goalInBase.getOrigin();
    bool forward = (remaining.x() > 0);
    double requestedDistance = remaining.length();
    double prevDistRemaining = requestedDistance;
    bool pausingForObstacle = false;
    ros::Time last = ros::Time::now();
    ros::Time obstacleTime;
    ros::Duration abortTimeout(abortTimeoutSecs);

    // For lateral control
    double lateralIntegral = 0.0;
    double lateralError = 0.0;
    double prevLateralError = 0.0;
    double lateralDiff = 0.0;
    ros::Time sensorTime;

    bool success = false;
    bool done = false;
    ros::Rate r(50);
    while (!done && ros::ok()) {
        ros::spinOnce();
        r.sleep();

<<<<<<< HEAD
        if (!getTransform("odom", baseFrame, poseDriving)) {
=======
        // Try to update the goal in the driving frame. This might not work,
        // for example if it was based on a fiducial which was no longer
        // visible. However, if the goal was based up a fiducial, then it
        // is likley that the estimate of our position relative to it
        // will improve as we get closer
        tf2::Transform T_planning_driving;
        if (getTransform(planningFrame, drivingFrame, T_planning_driving)) {
            goalInDriving = T_planning_driving * goalInPlanning;
            double gx, gy, gyaw;
            getPose(goalInDriving, gx, gy, gyaw);
            ROS_DEBUG("Updated goal %f %f %f\n", gx, gy, gyaw);
        }
        else {
            ROS_DEBUG("Could not update goal\n");
        }

        if (!getTransform(drivingFrame, baseFrame, poseDriving)) {
>>>>>>> b232dea7
             ROS_WARN("MoveBasic: Cannot determine robot pose for linear");
             return false;
        }
        goalInBase = poseDriving * goalInDriving;
        remaining = goalInBase.getOrigin();
        double distRemaining = sqrt(remaining.x() * remaining.x() + remaining.y() * remaining.y());

        // PID loop to control rotation to keep robot on path
        double rotation = 0.0;
        lateralDiff = lateralError - prevLateralError;
        lateralError = sideRecoverWeight * remaining.y();
        prevLateralError = lateralError;
        lateralIntegral += lateralError;
        rotation = (lateralKp * lateralError) + (lateralKi * lateralIntegral) +
                   (lateralKd * lateralDiff);
        // Clamp rotation
        rotation = std::max(-maxLateralVelocity, std::min(maxLateralVelocity,
                                                          rotation));
        ROS_DEBUG("MoveBasic: %f L %f, R %f %f %f %f %f \n",
                  forwardObstacleDist, leftObstacleDist, rightObstacleDist,
                  remaining.x(), remaining.y(), lateralError,
                  rotation);

        // Publish messages for PID tuning
        geometry_msgs::Vector3 pid_debug;
        pid_debug.x = remaining.x();
        pid_debug.y = lateralError;
        pid_debug.z = rotation;
        errorPub.publish(pid_debug);

        /* Collision Avoidance */

        double obstacleDist = forwardObstacleDist;
	if (requestedDistance < 0.0) {
		obstacleDist = collision_checker->obstacle_dist(false,
                                                        	leftObstacleDist,
                                                        	rightObstacleDist,
                                                        	forwardLeft,
                                                        	forwardRight);
	}

        double velocity = std::max(-maxLinearVelocity,
                std::min(linGain*std::min(std::abs(obstacleDist), std::abs(distRemaining)), std::min(maxLinearVelocity,
                    std::sqrt(2.0 * linearAcceleration * std::min(std::abs(obstacleDist), std::abs(distRemaining))))));

        bool obstacleDetected = (obstacleDist < forwardObstacleThreshold);
        if (obstacleDetected) {
            velocity = 0;
            if (!pausingForObstacle) {
                ROS_INFO("MoveBasic: PAUSING for OBSTACLE");
                obstacleTime = ros::Time::now();
                pausingForObstacle = true;
            }
            else {
                ROS_INFO("MoveBasic: Still waiting for obstacle at %f meters!", obstacleDist);
                ros::Duration waitTime = ros::Time::now() - obstacleTime;
                if (waitTime.toSec() > obstacleWaitThreshold) {
                    abortGoal("MoveBasic: Aborting due to obstacle");
                    success = false;
                    done = true;
                }
            }
        }

        if (!obstacleDetected && pausingForObstacle) {
            ROS_INFO("MoveBasic: Resuming after obstacle has gone");
            pausingForObstacle = false;
        }

        /* Abort Checks */

        if (actionServer->isPreemptRequested()) {
            ROS_INFO("MoveBasic: Stopping move due to preempt");
            velocity = 0;
            success = false;
            done = true;
        }

        if (distRemaining > prevDistRemaining) {
            prevDistRemaining = distRemaining;
            if (ros::Time::now() - last > abortTimeout) {
                abortGoal("MoveBasic: No progress towards goal for longer than timeout");
                velocity = 0;
                success = false;
                done = true;
            }
        }
	else {
	    last = ros::Time::now();
	}

        /* Finish Check */

        if (std::abs(velocity) < velThreshold && distRemaining < linearTolerance) {
            ROS_INFO("MoveBasic: Done linear, error: x: %f meters, y: %f meters", remaining.x(), remaining.y());
            velocity = 0;
            success = true;
            done = true;
        }

        if (!forward) {
            velocity = -velocity;
        }
        sendCmd(rotation, velocity);
    }
    return success;
}


int main(int argc, char ** argv) {
    ros::init(argc, argv, "move_basic");
    MoveBasic mb_node;
    mb_node.run();

    return 0;
}<|MERGE_RESOLUTION|>--- conflicted
+++ resolved
@@ -629,27 +629,7 @@
         ros::spinOnce();
         r.sleep();
 
-<<<<<<< HEAD
-        if (!getTransform("odom", baseFrame, poseDriving)) {
-=======
-        // Try to update the goal in the driving frame. This might not work,
-        // for example if it was based on a fiducial which was no longer
-        // visible. However, if the goal was based up a fiducial, then it
-        // is likley that the estimate of our position relative to it
-        // will improve as we get closer
-        tf2::Transform T_planning_driving;
-        if (getTransform(planningFrame, drivingFrame, T_planning_driving)) {
-            goalInDriving = T_planning_driving * goalInPlanning;
-            double gx, gy, gyaw;
-            getPose(goalInDriving, gx, gy, gyaw);
-            ROS_DEBUG("Updated goal %f %f %f\n", gx, gy, gyaw);
-        }
-        else {
-            ROS_DEBUG("Could not update goal\n");
-        }
-
         if (!getTransform(drivingFrame, baseFrame, poseDriving)) {
->>>>>>> b232dea7
              ROS_WARN("MoveBasic: Cannot determine robot pose for linear");
              return false;
         }
